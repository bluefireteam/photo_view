--- conflicted
+++ resolved
@@ -146,13 +146,8 @@
             PhotoViewGallery.builder(
               scrollPhysics: const BouncingScrollPhysics(),
               builder: _buildItem,
-<<<<<<< HEAD
-              itemCount: galleryItems.length,
+              itemCount: widget.galleryItems.length,
               loadingBuilder: widget.loadingBuilder,
-=======
-              itemCount: widget.galleryItems.length,
-              loadingChild: widget.loadingChild,
->>>>>>> 2c96530a
               backgroundDecoration: widget.backgroundDecoration,
               pageController: widget.pageController,
               onPageChanged: onPageChanged,
