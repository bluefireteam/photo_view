import 'package:flutter/material.dart';
import 'package:photo_view/photo_view.dart';

import './app_bar.dart';

class HeroExample extends StatelessWidget {
  @override
  Widget build(BuildContext context) {
    return Scaffold(
      body: Column(
        crossAxisAlignment: CrossAxisAlignment.stretch,
        children: <Widget>[
          const ExampleAppBar(
            title: "Hero Example",
            showGoBack: true,
          ),
          Expanded(
              child: Center(
            child: GestureDetector(
              onTap: () {
                Navigator.push(
                    context,
                    MaterialPageRoute(
                      builder: (context) => const HeroPhotoViewWrapper(
                            imageProvider: AssetImage("assets/large-image.jpg"),
                          ),
                    ));
              },
              child: Container(
                  child: Hero(
                tag: "someTag",
                child: Image.asset("assets/large-image.jpg", width: 150.0),
              )),
            ),
          ))
        ],
      ),
    );
  }
}

class HeroPhotoViewWrapper extends StatelessWidget {
  const HeroPhotoViewWrapper(
      {this.imageProvider,
        this.loadingChild,
        this.backgroundColor,
        this.minScale,
        this.maxScale});

  final ImageProvider imageProvider;
  final Widget loadingChild;
  final Decoration backgroundDecoration;
  final dynamic minScale;
  final dynamic maxScale;

<<<<<<< HEAD

=======
  const HeroPhotoViewWrapper(
      {this.imageProvider,
      this.loadingChild,
      this.backgroundDecoration,
      this.minScale,
      this.maxScale});
>>>>>>> 8008ba6d

  @override
  Widget build(BuildContext context) {
    return Container(
        constraints: BoxConstraints.expand(
          height: MediaQuery.of(context).size.height,
        ),
        child: PhotoView(
          imageProvider: imageProvider,
          loadingChild: loadingChild,
          backgroundDecoration: backgroundDecoration,
          minScale: minScale,
          maxScale: maxScale,
          heroTag: "someTag",
        ));
  }
}<|MERGE_RESOLUTION|>--- conflicted
+++ resolved
@@ -43,7 +43,7 @@
   const HeroPhotoViewWrapper(
       {this.imageProvider,
         this.loadingChild,
-        this.backgroundColor,
+        this.backgroundDecoration,
         this.minScale,
         this.maxScale});
 
@@ -53,16 +53,6 @@
   final dynamic minScale;
   final dynamic maxScale;
 
-<<<<<<< HEAD
-
-=======
-  const HeroPhotoViewWrapper(
-      {this.imageProvider,
-      this.loadingChild,
-      this.backgroundDecoration,
-      this.minScale,
-      this.maxScale});
->>>>>>> 8008ba6d
 
   @override
   Widget build(BuildContext context) {
