--- conflicted
+++ resolved
@@ -1,8 +1,4 @@
-<<<<<<< HEAD
-import 'package:meta/meta.dart';
-=======
-
->>>>>>> 941c7081
+
 import 'package:flutter/material.dart';
 import 'package:photo_view/photo_view_scale_type.dart';
 import 'package:photo_view/photo_view_utils.dart';
@@ -64,7 +60,7 @@
   }
 
   void onScaleStart(rotate.ScaleStartDetails details) {
-    _rotationBefore = _rotation
+    _rotationBefore = _rotation;
     _scaleBefore = scaleTypeAwareScale();
     _normalizedPosition = (details.focalPoint - _position);
     _scaleAnimationController.stop();
