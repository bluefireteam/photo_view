--- conflicted
+++ resolved
@@ -473,125 +473,6 @@
 
   @override
   Widget build(BuildContext context) {
-<<<<<<< HEAD
-    return _loadFailed == true
-        ? _buildLoadFailed()
-        : LayoutBuilder(
-            builder: (
-              BuildContext context,
-              BoxConstraints constraints,
-            ) {
-              return widget.child == null
-                  ? _buildImage(context, constraints)
-                  : _buildCustomChild(context, constraints);
-            },
-          );
-  }
-
-  Widget _buildCustomChild(BuildContext context, BoxConstraints constraints) {
-    final _computedOuterSize = widget.customSize ?? constraints.biggest;
-
-    final scaleBoundaries = ScaleBoundaries(
-      widget.minScale ?? 0.0,
-      widget.maxScale ?? double.infinity,
-      widget.initialScale ?? PhotoViewComputedScale.contained,
-      _computedOuterSize,
-      _childSize ?? constraints.biggest,
-    );
-
-    return PhotoViewCore.customChild(
-      customChild: widget.child,
-      backgroundDecoration: widget.backgroundDecoration,
-      enableRotation: widget.enableRotation,
-      heroAttributes: widget.heroAttributes,
-      controller: _controller,
-      scaleStateController: _scaleStateController,
-      scaleStateCycle: widget.scaleStateCycle ?? defaultScaleStateCycle,
-      basePosition: widget.basePosition ?? Alignment.center,
-      scaleBoundaries: scaleBoundaries,
-      onTapUp: widget.onTapUp,
-      onTapDown: widget.onTapDown,
-      onScaleEnd: widget.onScaleEnd,
-      gestureDetectorBehavior: widget.gestureDetectorBehavior,
-      tightMode: widget.tightMode ?? false,
-      filterQuality: widget.filterQuality ?? FilterQuality.none,
-    );
-  }
-
-  Widget _buildImage(BuildContext context, BoxConstraints constraints) {
-    return widget.heroAttributes == null
-        ? _buildAsync(context, constraints)
-        : _buildSync(context, constraints);
-  }
-
-  Widget _buildAsync(BuildContext context, BoxConstraints constraints) {
-    return FutureBuilder(
-        future: _getImage(),
-        builder: (BuildContext context, AsyncSnapshot<ImageInfo> info) {
-          if (info.hasData) {
-            return _buildWrapperImage(context, constraints);
-          } else {
-            return _buildLoading();
-          }
-        });
-  }
-
-  Widget _buildSync(BuildContext context, BoxConstraints constraints) {
-    if (_loading == null) {
-      return _buildLoading();
-    }
-    return _buildWrapperImage(context, constraints);
-  }
-
-  Widget _buildWrapperImage(BuildContext context, BoxConstraints constraints) {
-    final _computedOuterSize = widget.customSize ?? constraints.biggest;
-
-    final scaleBoundaries = ScaleBoundaries(
-      widget.minScale ?? 0.0,
-      widget.maxScale ?? double.infinity,
-      widget.initialScale ?? PhotoViewComputedScale.contained,
-      _computedOuterSize,
-      _childSize,
-    );
-
-    return PhotoViewCore(
-      imageProvider: widget.imageProvider,
-      backgroundDecoration: widget.backgroundDecoration,
-      gaplessPlayback: widget.gaplessPlayback,
-      enableRotation: widget.enableRotation,
-      heroAttributes: widget.heroAttributes,
-      basePosition: widget.basePosition ?? Alignment.center,
-      controller: _controller,
-      scaleStateController: _scaleStateController,
-      scaleStateCycle: widget.scaleStateCycle ?? defaultScaleStateCycle,
-      scaleBoundaries: scaleBoundaries,
-      onTapUp: widget.onTapUp,
-      onTapDown: widget.onTapDown,
-      onScaleEnd: widget.onScaleEnd,
-      gestureDetectorBehavior: widget.gestureDetectorBehavior,
-      tightMode: widget.tightMode ?? false,
-      filterQuality: widget.filterQuality ?? FilterQuality.none,
-    );
-  }
-
-  Widget _buildLoading() {
-    if (widget.loadingBuilder != null) {
-      return widget.loadingBuilder(context, _imageChunkEvent);
-    }
-
-    if (widget.loadingChild != null) {
-      return widget.loadingChild;
-    }
-
-    return PhotoViewDefaultLoading(
-      event: _imageChunkEvent,
-    );
-  }
-
-  Widget _buildLoadFailed() {
-    return widget.loadFailedChild ?? PhotoViewDefaultError();
-  }
-=======
     return LayoutBuilder(
       builder: (
         BuildContext context,
@@ -618,6 +499,7 @@
                 scaleStateCycle: widget.scaleStateCycle,
                 onTapUp: widget.onTapUp,
                 onTapDown: widget.onTapDown,
+                onScaleEnd: widget.onScaleEnd,
                 outerSize: computedOuterSize,
                 gestureDetectorBehavior: widget.gestureDetectorBehavior,
                 tightMode: widget.tightMode,
@@ -641,6 +523,7 @@
                 scaleStateCycle: widget.scaleStateCycle,
                 onTapUp: widget.onTapUp,
                 onTapDown: widget.onTapDown,
+                onScaleEnd: widget.onScaleEnd,
                 outerSize: computedOuterSize,
                 gestureDetectorBehavior: widget.gestureDetectorBehavior,
                 tightMode: widget.tightMode,
@@ -651,7 +534,6 @@
       },
     );
   }
->>>>>>> a0bd4f23
 }
 
 /// The default [ScaleStateCycle]
@@ -692,7 +574,6 @@
   PhotoViewControllerValue controllerValue,
 );
 
-<<<<<<< HEAD
 
 /// A type definition for a callback when a user finished scale
 typedef PhotoViewImageScaleEndCallback = Function(
@@ -701,10 +582,7 @@
   PhotoViewControllerValue controllerValue,
 );
 
-/// A type definition for a callback to show a widget while a image is loading, a [ImageChunkEvent] is passed to inform progress
-=======
 /// A type definition for a callback to show a widget while the image is loading, a [ImageChunkEvent] is passed to inform progress
->>>>>>> a0bd4f23
 typedef LoadingBuilder = Widget Function(
   BuildContext context,
   ImageChunkEvent? event,
