--- conflicted
+++ resolved
@@ -687,16 +687,16 @@
   PhotoViewControllerValue controllerValue,
 );
 
-<<<<<<< HEAD
+
 /// A type definition for a callback when a user finished scale
 typedef PhotoViewImageScaleEndCallback = Function(
   BuildContext context,
   ScaleEndDetails details,
   PhotoViewControllerValue controllerValue,
-=======
+);
+
 /// A type definition for a callback to show a widget while a image is loading, a [ImageChunkEvent] is passed to inform progress
 typedef LoadingBuilder = Widget Function(
   BuildContext context,
   ImageChunkEvent event,
->>>>>>> 5cbd22f7
 );